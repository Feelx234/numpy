--- conflicted
+++ resolved
@@ -71,7 +71,7 @@
     return vgetq_lane_u64(bit, 0) | ((int)vgetq_lane_u64(bit, 1) << 1);
 }
 
-<<<<<<< HEAD
+//expand
 NPY_FINLINE npyv_u16x2 npyv_expand_u16_u8(npyv_u8 data) {
     npyv_u16x2 r;
     r.val[0] = vmovl_u8(vget_low_u8(data));
@@ -85,7 +85,7 @@
     r.val[1] = vmovl_u16(vget_high_u16(data));
     return r;
 }
-=======
+
 // round to nearest integer
 #if NPY_SIMD_F64
     #define npyv_round_s32_f32 vcvtnq_s32_f32
@@ -105,6 +105,5 @@
         return vcvtq_s32_f32(vaddq_f32(a, sign_half));
     }
 #endif
->>>>>>> 08d7e116
 
 #endif // _NPY_SIMD_NEON_CVT_H